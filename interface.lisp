(in-package :maxpc)

;;; Parser interface is...
;;;
;;;    (FUNCTION (INPUT) INPUT * BOOLEAN)
;;;
;;; ...where the first return value is the remaining input, the second return
;;; value is the parser’s “result value” or NIL and the third return value is a
;;; boolean that indicates if a result value is present.

(defvar *input*)

(defvar *input-fail*)

(defun parse (input-source parser)
  "→ _result_, _match‑p_, _end‑p_

   *Arguments and Values:*

   _input-source_—an _input source_.

   _parser_—a parser.

   _result_—an _object_.

   _match‑p_, _end‑p_—_generalized booleans_.

   *Description:*

   {parse} applies _parser_ to the _input_ and returns the parser’s _result
   value_ or {nil}. _Match‑p_ is _true_ if _parser_ _matched_ the
   _input-source_. _End‑p_ is _true_ if _parser_ _matched_ the complete
   _input-source_. _Input_ is derived from _input-source_ by using
   {maxpc.input:make-input}.

   {parse} accepts _input sources_ of _type_ {sequence} and {stream} out of the
   box.

   *See Also:*

<<<<<<< HEAD
   [input](#section-4)"
  (let ((*input* input-source))
    (multiple-value-bind (rest value) (funcall parser 0)
=======
   [input](#section-4), [maxpc.input.stream](#section-5)"
  (let ((*input-start* (make-input input-source)))
    (multiple-value-bind (rest value) (funcall parser *input-start*)
>>>>>>> 17871323
      (values value
              (not (null rest))
              (or (input-empty-p *input* 0)
                  (and rest (input-empty-p *input* rest)))))))

(defun parse-line-position (input position)
  "Parses line position of POSITION in INPUT."
  (loop for i from 0 to position
     for in = input then (input-rest in)
     for end-p = (input-empty-p in)
     for newline-p = (unless end-p
                       (char= #\Newline (input-first in)))
     for character = 0 then (if newline-p 0 (1+ character))
     for line = 1 then (+ line (if newline-p 1 0))
     when (or (= i position) end-p) return (values line character)))

(defun get-input-position ()
  "→ _position_

   → _position_, _line_, _column_

   *Arguments and Values:*

   _position_, _column_—non-negative _integers_.

   _line_—a positive _integer_.

   *Description:*

   {get‑input‑position} returns the number of elements read from the input so
   far. Additionally, _line_ and _column_ positions are returned if the input's
   _element type_ is {character}. Lines are counted starting at one while
   columns are counted starting from zero.

   {get‑input‑position} may only be called from within the body of {?fail}, the
   handlers of {%handler‑case} or the restarts of {%restart‑case}.

   *Exceptional Situations:*

   If {get‑input‑position} is not evaluated within the dynamic context of
   {?fail}, {%handler‑case} or {%restart‑case} an _error_ of _type_
   {simple‑error} is signaled."
  (unless *input-fail*
    (error "GET-INPUT-POSITION may only be called inside ?FAIL, %HANDLER-CASE
and %RESTART-CASE."))
  (let ((position (input-position *input-fail*)))
    (if (eq (input-element-type *input-fail*) 'character)
	(multiple-value-bind (line character)
	    (parse-line-position *input-start* position)
	  (values position line character))
	position)))

(defun cases-to-parser-cases (cases input-sym)
  "Utility macro function for %HANDLER-CASE and %RESTART-CASE."
  (loop for case in cases collect
       (destructuring-bind (typespec lambda-list &rest forms) case
         `(,typespec ,lambda-list
                     ,@(butlast forms)
                     (funcall ,@(last forms) ,input-sym)))))

(defmacro %handler-case (parser &body clauses
                         &aux (input-sym (gensym "input"))
                              (parser-sym (gensym "parser")))
  "_clauses_::= {{}↓_error‑clause_{\\}}\\*

   _error‑clause_::=
     {(}_typespec_ {([}_var_{])}
        {{}_declaration_{\\}}\\* {{}_form_{\\}}\\* _parser‑form_{)}

   *Arguments and Values:*

   _parser_—a _parser_.

   _typespec_—a _type specifier_.

   _var_—a _variable name_.

   _declaration_—a {declare} _expression_; not evaluated.

   _form_—a _form_.

   _parser‑form_—a _form_ that evaluates to a _parser_.

   *Description:*

   {%handler‑case} executes _parser_ in a _dynamic environment_ where handlers
   are active as if by {handler‑case}. If a _condition_ is handled by
   {%handler‑case}, _parser‑form_ is evaluated and the resulting _parser_ is
   applied.

   *Examples:*

   #code#
   (parse \"01x2\"
          (%any (%handler-case
                    (=transform
                     (=element)
                     (lambda (c)
                       (if (digit-char-p c)
                           c
                           (error \"Not a digit: ~c\" c))))
                  (error (e)
                    (format t \"Error at position ~a: ~a~%\"
                            (get-input-position) e)
                    (?seq (=element))))))
   ▷ Error at position 2: Not a digit: x
   → (#\\0 #\\1 #\\2), T, T
   #

   *See Also:*

   {handler‑case}."
  `(let ((,parser-sym ,parser))
     (lambda (,input-sym)
       (let ((*input-fail* ,input-sym))
         (handler-case (funcall ,parser-sym ,input-sym)
           ,@(cases-to-parser-cases clauses input-sym))))))

(defmacro %restart-case (parser &rest clauses
                         &aux (input-sym (gensym "input"))
                              (parser-sym (gensym "parser")))
  "_clauses_::= {{}↓_restart‑clause_{\\}}\\*

   _restart‑clause_::=
     {(}_case‑name_ {([}_lambda‑list_{])}
     〚{:interactive} _interactive‑expression_ |
       {:report} _report‑expression_ |
       {:test} _test‑expression_〛
     {{}_declaration_{\\}}\\* {{}_form_{\\}}\\* _parser‑form_{)}

   *Arguments and Values:*

   _parser_—a _parser_.

   _case‑name_—a _symbol_ or {nil}.

   _lambda‑list_—an _ordinary lambda list_.

   _interactive‑expression_—a _symbol_ or a _lambda expression_.

   _report‑expression_—a _string_, a _symbol_, or a _lambda expression_.

   _test‑expression_—a _symbol or a _lambda expression_.

   _declaration_—a {declare} _expression_; not evaluated.

   _form_—a _form_.

   _parser‑form_—a _form_ that evaluates to a _parser_.

   *Description:*

   {%restart‑case} executes _parser_ in a _dynamic environment_ where restarts
   are active as if by {restart‑case}. If control is transferred to a
   _restart‑clause_, _parser‑form_ is evaluated and the resulting _parser_ is
   applied.

   *Examples:*

   #code#
   (parse \"012x3\"
          (%any (%restart-case
                    (=transform
                     (=element)
                     (lambda (c)
                       (if (digit-char-p c)
                           c
                           (error \"Not a digit: ~c\" c))))
                  (skip-element ()
                    :report \"Skip character.\"
                    (?seq (=element))))))
   ▷ Error: Not a digit: x
   ▷ To continue, type :CONTINUE followed by an option number:
   ▷  1: Skip non-digit character.
   ▷  2: Return to Lisp Toplevel.
   ▷ Debug> :continue 1
   ▷ Invoking restart: Skip character.
   → (#\\0 #\\1 #\\2), T, T
   #

   *See Also:*

   {restart‑case}."
  `(let ((,parser-sym ,parser))
     (lambda (,input-sym)
       (let ((*input-fail* ,input-sym))
         (restart-case (funcall ,parser-sym,input-sym)
           ,@(cases-to-parser-cases clauses input-sym))))))<|MERGE_RESOLUTION|>--- conflicted
+++ resolved
@@ -30,23 +30,16 @@
    {parse} applies _parser_ to the _input_ and returns the parser’s _result
    value_ or {nil}. _Match‑p_ is _true_ if _parser_ _matched_ the
    _input-source_. _End‑p_ is _true_ if _parser_ _matched_ the complete
-   _input-source_. _Input_ is derived from _input-source_ by using
-   {maxpc.input:make-input}.
+   _input-source_.
 
    {parse} accepts _input sources_ of _type_ {sequence} and {stream} out of the
    box.
 
    *See Also:*
 
-<<<<<<< HEAD
-   [input](#section-4)"
+   [input](#section-4), [maxpc.input.stream](#section-5)"
   (let ((*input* input-source))
     (multiple-value-bind (rest value) (funcall parser 0)
-=======
-   [input](#section-4), [maxpc.input.stream](#section-5)"
-  (let ((*input-start* (make-input input-source)))
-    (multiple-value-bind (rest value) (funcall parser *input-start*)
->>>>>>> 17871323
       (values value
               (not (null rest))
               (or (input-empty-p *input* 0)
@@ -95,7 +88,7 @@
   (let ((position (input-position *input-fail*)))
     (if (eq (input-element-type *input-fail*) 'character)
 	(multiple-value-bind (line character)
-	    (parse-line-position *input-start* position)
+	    (parse-line-position *input* position)
 	  (values position line character))
 	position)))
 
